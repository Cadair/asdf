--- conflicted
+++ resolved
@@ -1,7 +1,6 @@
 language: python
 
 python:
-<<<<<<< HEAD
   - 2.6
   - 2.7
   - 3.3
@@ -9,91 +8,26 @@
 
 env:
     global:
-        - WHEELHOUSE_HUB=http://wheels.astropy.org
-        - PIP_WHEEL_STRICT_NUMPY="pip install --use-wheel --no-index"
-        - SETUP_CMD='test'
-        - ASTROPY_VERSION=development
-        - PIP_WHEEL_FLEX_NUMPY="pip install --use-wheel --find-links=http://wheels.astropy.org --find-links=http://wheels2.astropy.org"
-        # All tests explicitly added to the matrix in the include section use
-        # the latest stable numpy.
-        - LATEST_NUMPY_STABLE=1.8.1
-
-        # Does your package need Cython to build?
-        - PACKAGE_NEEDS_CYTHON=false
-        # Note that cython will be installed when it is needed for building
-        # astropy development regardless of the setting of this variable.
-
-        # ADDITIONAL PACKAGE DEPENDENCIES, if any
-=======
-    - 2.6
-    - 2.7
-    - 3.2
-    - 3.3
-    - 3.4
-    # This is just for "egg_info".  All other builds are explicitly given in the matrix
-env:
-    global:
         # The following versions are the 'default' for tests, unless
         # overidden underneath. They are defined here in order to save having
         # to repeat them for all configurations.
         - NUMPY_VERSION=1.8
-        - ASTROPY_VERSION=stable
+        - ASTROPY_VERSION=development
         - CONDA_INSTALL='conda install -c astropy-ci-extras --yes'
         - PIP_INSTALL='pip install'
-    matrix:
-        - SETUP_CMD='egg_info'
->>>>>>> ca25cc87
+        - SETUP_CMD='test'
 
 matrix:
     include:
 
-        # Do a coverage test in Python 2. 
+        # Do a coverage test in Python 2.
         - python: 2.7
           env: SETUP_CMD='test --coverage'
 
-<<<<<<< HEAD
-        # If your package needs additional packages for which the numpy
-        # version does not matter, put them here.
-        - ADDITIONAL_DEPENDENCIES_ANY_NUMPY="jsonschema pyyaml"
-
-    # Try all python versions with all supported numpy,
-    # latest stable scipy and astropy.
-    matrix:
-        - NUMPY_VERSION=1.8.1
-=======
         # Check for sphinx doc build warnings - we do this first because it
         # may run for a long time
         - python: 2.7
           env: SETUP_CMD='build_sphinx -w'
-
-        # Try Astropy development version
-        - python: 2.7
-          env: ASTROPY_VERSION=development SETUP_CMD='test'
-        - python: 3.3
-          env: ASTROPY_VERSION=development SETUP_CMD='test'
-
-        # Try all python versions with the latest numpy
-        - python: 2.6
-          env: SETUP_CMD='test'
-        - python: 2.7
-          env: SETUP_CMD='test'
-        - python: 3.2
-          env: SETUP_CMD='test'
-        - python: 3.3
-          env: SETUP_CMD='test'
-        - python: 3.4
-          env: SETUP_CMD='test'
-
-        # Try older numpy versions
-        - python: 3.2
-          env: NUMPY_VERSION=1.6 SETUP_CMD='test'
-        - python: 2.7
-          env: NUMPY_VERSION=1.7 SETUP_CMD='test'
-        - python: 2.7
-          env: NUMPY_VERSION=1.6 SETUP_CMD='test'
-        - python: 2.7
-          env: NUMPY_VERSION=1.5 SETUP_CMD='test'
->>>>>>> ca25cc87
 
 before_install:
 
@@ -130,6 +64,7 @@
     # install since this ensures Numpy does not get automatically upgraded.
     # - if [[ $SETUP_CMD != egg_info ]]; then $CONDA_INSTALL numpy=$NUMPY_VERSION ... ; fi
     # - if [[ $SETUP_CMD != egg_info ]]; then $PIP_INSTALL ...; fi
+    - if [[ $SETUP_CMD != egg_info ]]; then $PIP_INSTALL jsonschema pyyaml; fi
 
     # DOCUMENTATION DEPENDENCIES
     # build_sphinx needs sphinx and matplotlib (for plot_directive). Note that
@@ -137,10 +72,6 @@
     # currently 2.7, so that's fine
     - if [[ $SETUP_CMD == build_sphinx* ]]; then $CONDA_INSTALL numpy=$NUMPY_VERSION Sphinx matplotlib; fi
 
-<<<<<<< HEAD
-script:
-   - python setup.py $SETUP_CMD
-=======
     # COVERAGE DEPENDENCIES
     - if [[ $SETUP_CMD == 'test --coverage' ]]; then $PIP_INSTALL coverage coveralls; fi
 
@@ -151,5 +82,4 @@
     # If coveralls.io is set up for this package, uncomment the line
     # below and replace "packagename" with the name of your package.
     # The coveragerc file may be customized as needed for your package.
-    # - if [[ $SETUP_CMD == 'test --coverage' ]]; then coveralls --rcfile='packagename/tests/coveragerc'; fi
->>>>>>> ca25cc87
+    # - if [[ $SETUP_CMD == 'test --coverage' ]]; then coveralls --rcfile='packagename/tests/coveragerc'; fi