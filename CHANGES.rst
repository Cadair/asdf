--- conflicted
+++ resolved
@@ -1,8 +1,6 @@
 1.3.1 (Unreleased)
 ------------------
 
-<<<<<<< HEAD
-=======
 - Relax requirement on ``semantic_version`` version to 2.3.1. [#361]
 
 - Fix bug when retrieving file format version from new ASDF file. [#365]
@@ -12,7 +10,6 @@
 - Allow tag references using the tag URI scheme to be resolved in schema files.
   [#371]
 
->>>>>>> 69a91196
 1.3.0 (2017-10-24)
 ------------------
 
